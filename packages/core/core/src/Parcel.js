// @flow strict-local

import type {
  AsyncSubscription,
  BuildEvent,
  BuildSuccessEvent,
  InitialParcelOptions,
} from '@parcel/types';
import type {ParcelOptions} from './types';
// eslint-disable-next-line no-unused-vars
import type {FarmOptions, SharedReference} from '@parcel/workers';
import type {Diagnostic} from '@parcel/diagnostic';
import type {AbortSignal} from 'abortcontroller-polyfill/dist/cjs-ponyfill';

import invariant from 'assert';
import ThrowableDiagnostic, {anyToDiagnostic} from '@parcel/diagnostic';
import {assetFromValue} from './public/Asset';
import {NamedBundle} from './public/Bundle';
import BundleGraph from './public/BundleGraph';
import BundlerRunner from './BundlerRunner';
import WorkerFarm from '@parcel/workers';
import nullthrows from 'nullthrows';
import {assertSignalNotAborted, BuildAbortError} from './utils';
import PackagerRunner from './PackagerRunner';
import {loadParcelConfig} from './requests/ParcelConfigRequest';
import ReporterRunner, {report} from './ReporterRunner';
import dumpGraphToGraphViz from './dumpGraphToGraphViz';
import resolveOptions from './resolveOptions';
import {ValueEmitter} from '@parcel/events';
import {registerCoreWithSerializer} from './utils';
import {createCacheDir} from '@parcel/cache';
import {AbortController} from 'abortcontroller-polyfill/dist/cjs-ponyfill';
import {PromiseQueue} from '@parcel/utils';
import ParcelConfig from './ParcelConfig';
import logger from '@parcel/logger';
<<<<<<< HEAD
import RequestTracker, {getWatcherOptions} from './RequestTracker';
import createAssetGraphRequest from './requests/AssetGraphRequest';
import createValidationRequest from './requests/ValidationRequest';
=======
import {Disposable} from '@parcel/events';
>>>>>>> 3bfef282

registerCoreWithSerializer();

export const INTERNAL_TRANSFORM: symbol = Symbol('internal_transform');
export const INTERNAL_RESOLVE: symbol = Symbol('internal_resolve');

export default class Parcel {
  #requestTracker /*: RequestTracker*/;
  #bundlerRunner /*: BundlerRunner*/;
  #packagerRunner /*: PackagerRunner*/;
  #config /*: ParcelConfig*/;
  #farm /*: WorkerFarm*/;
  #initialized /*: boolean*/ = false;
  #disposable /*: Disposable */;
  #initialOptions /*: InitialParcelOptions*/;
  #reporterRunner /*: ReporterRunner*/;
  #resolvedOptions /*: ?ParcelOptions*/ = null;
  #optionsRef /*: SharedReference */;
  #watchAbortController /*: AbortController*/;
  #watchQueue /*: PromiseQueue<?BuildEvent>*/ = new PromiseQueue<?BuildEvent>({
    maxConcurrent: 1,
  });
  #watchEvents /*: ValueEmitter<
    | {|
        +error: Error,
        +buildEvent?: void,
      |}
    | {|
        +buildEvent: BuildEvent,
        +error?: void,
      |},
  > */;
  #watcherSubscription /*: ?AsyncSubscription*/;
  #watcherCount /*: number*/ = 0;

  isProfiling /*: boolean */;

  constructor(options: InitialParcelOptions) {
    this.#initialOptions = options;
  }

  async _init(): Promise<void> {
    if (this.#initialized) {
      return;
    }

    let resolvedOptions: ParcelOptions = await resolveOptions(
      this.#initialOptions,
    );
    this.#resolvedOptions = resolvedOptions;
    await createCacheDir(resolvedOptions.outputFS, resolvedOptions.cacheDir);
    let {config} = await loadParcelConfig(resolvedOptions);
    this.#config = new ParcelConfig(
      config,
      resolvedOptions.packageManager,
      resolvedOptions.inputFS,
      resolvedOptions.autoinstall,
    );

    if (this.#initialOptions.workerFarm) {
      if (this.#initialOptions.workerFarm.ending) {
        throw new Error('Supplied WorkerFarm is ending');
      }
      this.#farm = this.#initialOptions.workerFarm;
    } else {
      this.#farm = createWorkerFarm({
        patchConsole: resolvedOptions.patchConsole,
      });
    }

<<<<<<< HEAD
    // ? Should we have a dispose function on the Parcel class or should we create these references
    //  - in run and watch and dispose at the end of run and in the unsubsribe function of watch
    let {ref: optionsRef} = await this.#farm.createSharedReference(
      resolvedOptions,
    );
    this.#optionsRef = optionsRef;
    let {ref: configRef} = await this.#farm.createSharedReference(config);
=======
    let {
      dispose: disposeOptions,
      ref: optionsRef,
    } = await this.#farm.createSharedReference(resolvedOptions);
    let {
      dispose: disposeConfig,
      ref: configRef,
    } = await this.#farm.createSharedReference(config);

    this.#disposable = new Disposable();
    if (this.#initialOptions.workerFarm) {
      // If we don't own the farm, dispose of only these references when
      // Parcel ends.
      this.#disposable.add(disposeOptions, disposeConfig);
    } else {
      // Otherwise, when shutting down, end the entire farm we created.
      this.#disposable.add(() => this.#farm.end());
    }

    this.#watchEvents = new ValueEmitter();
    this.#disposable.add(() => this.#watchEvents.dispose());
>>>>>>> 3bfef282

    this.#requestTracker = await RequestTracker.init({
      farm: this.#farm,
      options: resolvedOptions,
    });

    this.#bundlerRunner = new BundlerRunner({
      options: resolvedOptions,
      optionsRef: optionsRef,
      requestTracker: this.#requestTracker,
      config: this.#config,
      workerFarm: this.#farm,
    });

    this.#reporterRunner = new ReporterRunner({
      config: this.#config,
      options: resolvedOptions,
      workerFarm: this.#farm,
    });

    this.#packagerRunner = new PackagerRunner({
      config: this.#config,
      farm: this.#farm,
      options: resolvedOptions,
      optionsRef,
      configRef,
      report,
    });

    this.#initialized = true;
  }

  async run(): Promise<BuildSuccessEvent> {
    let startTime = Date.now();
    if (!this.#initialized) {
      await this._init();
    }

<<<<<<< HEAD
    let result = await this.build({startTime});
    await this.#requestTracker.writeToCache();

    if (!this.#initialOptions.workerFarm) {
      // If there wasn't a workerFarm passed in, we created it. End the farm.
      await this.#farm.end();
    }
=======
    let result = await this._build({startTime});
    await this._end();
>>>>>>> 3bfef282

    if (result.type === 'buildFailure') {
      throw new BuildError(result.diagnostics);
    }

    return result;
  }

  async _end(): Promise<void> {
    this.#initialized = false;

    await Promise.all([
      this.#disposable.dispose(),
      this.#assetGraphBuilder.writeToCache(),
      this.#runtimesAssetGraphBuilder.writeToCache(),
    ]);
  }

  async _startNextBuild() {
    this.#watchAbortController = new AbortController();

    try {
      this.#watchEvents.emit({
        buildEvent: await this._build({
          signal: this.#watchAbortController.signal,
        }),
      });
    } catch (err) {
      // Ignore BuildAbortErrors and only emit critical errors.
      if (!(err instanceof BuildAbortError)) {
        throw err;
      }
    }
  }

  async watch(
    cb?: (err: ?Error, buildEvent?: BuildEvent) => mixed,
  ): Promise<AsyncSubscription> {
    if (!this.#initialized) {
      await this._init();
    }

    let watchEventsDisposable;
    if (cb) {
      watchEventsDisposable = this.#watchEvents.addListener(
        ({error, buildEvent}) => cb(error, buildEvent),
      );
    }

    if (this.#watcherCount === 0) {
      this.#watcherSubscription = await this._getWatcherSubscription();
      await this.#reporterRunner.report({type: 'watchStart'});

      // Kick off a first build, but don't await its results. Its results will
      // be provided to the callback.
      this.#watchQueue.add(() => this._startNextBuild());
      this.#watchQueue.run();
    }

    this.#watcherCount++;

    let unsubscribePromise;
    const unsubscribe = async () => {
      if (watchEventsDisposable) {
        watchEventsDisposable.dispose();
      }

      this.#watcherCount--;
      if (this.#watcherCount === 0) {
        await nullthrows(this.#watcherSubscription).unsubscribe();
        this.#watcherSubscription = null;
        await this.#reporterRunner.report({type: 'watchEnd'});
<<<<<<< HEAD
        await this.#requestTracker.writeToCache();
=======
        this.#watchAbortController.abort();
        await this.#watchQueue.run();
        await this._end();
>>>>>>> 3bfef282
      }
    };

    return {
      unsubscribe() {
        if (unsubscribePromise == null) {
          unsubscribePromise = unsubscribe();
        }

        return unsubscribePromise;
      },
    };
  }

  async _build({
    signal,
    startTime = Date.now(),
  }: {|
    signal?: AbortSignal,
    startTime?: number,
<<<<<<< HEAD
  |}): Promise<BuildEvent> {
    this.#requestTracker.setSignal(signal);
=======
  |} = {}): Promise<BuildEvent> {
>>>>>>> 3bfef282
    let options = nullthrows(this.#resolvedOptions);
    try {
      if (options.profile) {
        await this.startProfiling();
      }
      this.#reporterRunner.report({
        type: 'buildStart',
      });
      let request = createAssetGraphRequest({
        name: 'Main',
        entries: nullthrows(this.#resolvedOptions).entries,
        optionsRef: this.#optionsRef,
      }); // ? should we create this on every build?
      let {
        assetGraph,
        changedAssets,
        assetRequests,
      } = await this.#requestTracker.runRequest(request);
      dumpGraphToGraphViz(assetGraph, 'MainAssetGraph');

      // $FlowFixMe Added in Flow 0.121.0 upgrade in #4381
      let bundleGraph = await this.#bundlerRunner.bundle(assetGraph, {signal});
      // $FlowFixMe Added in Flow 0.121.0 upgrade in #4381 (Windows only)
      dumpGraphToGraphViz(bundleGraph._graph, 'BundleGraph');

      await this.#packagerRunner.writeBundles(bundleGraph);
      assertSignalNotAborted(signal);

      let event = {
        type: 'buildSuccess',
        changedAssets: new Map(
          Array.from(changedAssets).map(([id, asset]) => [
            id,
            assetFromValue(asset, options),
          ]),
        ),
        bundleGraph: new BundleGraph(bundleGraph, NamedBundle.get, options),
        buildTime: Date.now() - startTime,
      };

      await this.#reporterRunner.report(event);
<<<<<<< HEAD
      await this.#requestTracker.runRequest(
        createValidationRequest({optionsRef: this.#optionsRef, assetRequests}),
        {force: assetRequests.length > 0},
      );
=======
      await this.#assetGraphBuilder.validate();
>>>>>>> 3bfef282
      return event;
    } catch (e) {
      if (e instanceof BuildAbortError) {
        throw e;
      }

      let diagnostic = anyToDiagnostic(e);
      let event = {
        type: 'buildFailure',
        diagnostics: Array.isArray(diagnostic) ? diagnostic : [diagnostic],
      };

      await this.#reporterRunner.report(event);

      return event;
    } finally {
      if (this.isProfiling) {
        await this.stopProfiling();
      }
    }
  }

  _getWatcherSubscription(): Promise<AsyncSubscription> {
    invariant(this.#watcherSubscription == null);

    let resolvedOptions = nullthrows(this.#resolvedOptions);
    let opts = getWatcherOptions(resolvedOptions);
    return resolvedOptions.inputFS.watch(
      resolvedOptions.projectRoot,
      (err, events) => {
        if (err) {
          this.#watchEvents.emit({error: err});
          return;
        }

        let isInvalid = this.#requestTracker.respondToFSEvents(events);
        if (isInvalid && this.#watchQueue.getNumWaiting() === 0) {
          if (this.#watchAbortController) {
            this.#watchAbortController.abort();
          }

          this.#watchQueue.add(() => this._startNextBuild());
          this.#watchQueue.run();
        }
      },
      opts,
    );
  }

  // This is mainly for integration tests and it not public api!
  _getResolvedParcelOptions(): ParcelOptions {
    return nullthrows(
      this.#resolvedOptions,
      'Resolved options is null, please let parcel initialise before accessing this.',
    );
  }

  async startProfiling(): Promise<void> {
    if (this.isProfiling) {
      throw new Error('Parcel is already profiling');
    }

    logger.info({origin: '@parcel/core', message: 'Starting profiling...'});
    this.isProfiling = true;
    await this.#farm.startProfile();
  }

  stopProfiling(): Promise<void> {
    if (!this.isProfiling) {
      throw new Error('Parcel is not profiling');
    }

    logger.info({origin: '@parcel/core', message: 'Stopping profiling...'});
    this.isProfiling = false;
    return this.#farm.endProfile();
  }

  takeHeapSnapshot(): Promise<void> {
    logger.info({origin: '@parcel/core', message: 'Taking heap snapshot...'});
    return this.#farm.takeHeapSnapshot();
  }
}

export class BuildError extends ThrowableDiagnostic {
  constructor(diagnostic: Array<Diagnostic> | Diagnostic) {
    super({diagnostic});
    this.name = 'BuildError';
  }
}

export function createWorkerFarm(
  options: $Shape<FarmOptions> = {},
): WorkerFarm {
  return new WorkerFarm({
    ...options,
    workerPath: require.resolve('./worker'),
  });
}<|MERGE_RESOLUTION|>--- conflicted
+++ resolved
@@ -33,13 +33,10 @@
 import {PromiseQueue} from '@parcel/utils';
 import ParcelConfig from './ParcelConfig';
 import logger from '@parcel/logger';
-<<<<<<< HEAD
 import RequestTracker, {getWatcherOptions} from './RequestTracker';
 import createAssetGraphRequest from './requests/AssetGraphRequest';
 import createValidationRequest from './requests/ValidationRequest';
-=======
 import {Disposable} from '@parcel/events';
->>>>>>> 3bfef282
 
 registerCoreWithSerializer();
 
@@ -110,15 +107,6 @@
       });
     }
 
-<<<<<<< HEAD
-    // ? Should we have a dispose function on the Parcel class or should we create these references
-    //  - in run and watch and dispose at the end of run and in the unsubsribe function of watch
-    let {ref: optionsRef} = await this.#farm.createSharedReference(
-      resolvedOptions,
-    );
-    this.#optionsRef = optionsRef;
-    let {ref: configRef} = await this.#farm.createSharedReference(config);
-=======
     let {
       dispose: disposeOptions,
       ref: optionsRef,
@@ -127,6 +115,7 @@
       dispose: disposeConfig,
       ref: configRef,
     } = await this.#farm.createSharedReference(config);
+    this.#optionsRef = optionsRef;
 
     this.#disposable = new Disposable();
     if (this.#initialOptions.workerFarm) {
@@ -140,7 +129,6 @@
 
     this.#watchEvents = new ValueEmitter();
     this.#disposable.add(() => this.#watchEvents.dispose());
->>>>>>> 3bfef282
 
     this.#requestTracker = await RequestTracker.init({
       farm: this.#farm,
@@ -179,18 +167,8 @@
       await this._init();
     }
 
-<<<<<<< HEAD
-    let result = await this.build({startTime});
-    await this.#requestTracker.writeToCache();
-
-    if (!this.#initialOptions.workerFarm) {
-      // If there wasn't a workerFarm passed in, we created it. End the farm.
-      await this.#farm.end();
-    }
-=======
     let result = await this._build({startTime});
     await this._end();
->>>>>>> 3bfef282
 
     if (result.type === 'buildFailure') {
       throw new BuildError(result.diagnostics);
@@ -204,8 +182,7 @@
 
     await Promise.all([
       this.#disposable.dispose(),
-      this.#assetGraphBuilder.writeToCache(),
-      this.#runtimesAssetGraphBuilder.writeToCache(),
+      await this.#requestTracker.writeToCache(),
     ]);
   }
 
@@ -263,13 +240,9 @@
         await nullthrows(this.#watcherSubscription).unsubscribe();
         this.#watcherSubscription = null;
         await this.#reporterRunner.report({type: 'watchEnd'});
-<<<<<<< HEAD
-        await this.#requestTracker.writeToCache();
-=======
         this.#watchAbortController.abort();
         await this.#watchQueue.run();
         await this._end();
->>>>>>> 3bfef282
       }
     };
 
@@ -290,12 +263,8 @@
   }: {|
     signal?: AbortSignal,
     startTime?: number,
-<<<<<<< HEAD
-  |}): Promise<BuildEvent> {
+  |} = {}): Promise<BuildEvent> {
     this.#requestTracker.setSignal(signal);
-=======
-  |} = {}): Promise<BuildEvent> {
->>>>>>> 3bfef282
     let options = nullthrows(this.#resolvedOptions);
     try {
       if (options.profile) {
@@ -337,14 +306,10 @@
       };
 
       await this.#reporterRunner.report(event);
-<<<<<<< HEAD
       await this.#requestTracker.runRequest(
         createValidationRequest({optionsRef: this.#optionsRef, assetRequests}),
         {force: assetRequests.length > 0},
       );
-=======
-      await this.#assetGraphBuilder.validate();
->>>>>>> 3bfef282
       return event;
     } catch (e) {
       if (e instanceof BuildAbortError) {
