// @flow strict-local

import type {
  AsyncSubscription,
  BuildEvent,
  BuildSuccessEvent,
  InitialParcelOptions,
} from '@parcel/types';
import type {ParcelOptions} from './types';
// eslint-disable-next-line no-unused-vars
import type {FarmOptions, SharedReference} from '@parcel/workers';
import type {Diagnostic} from '@parcel/diagnostic';
import type {AbortSignal} from 'abortcontroller-polyfill/dist/cjs-ponyfill';

import invariant from 'assert';
import ThrowableDiagnostic, {anyToDiagnostic} from '@parcel/diagnostic';
import {assetFromValue} from './public/Asset';
import {NamedBundle} from './public/Bundle';
import BundleGraph from './public/BundleGraph';
import BundlerRunner from './BundlerRunner';
import WorkerFarm from '@parcel/workers';
import nullthrows from 'nullthrows';
import {assertSignalNotAborted, BuildAbortError} from './utils';
import PackagerRunner from './PackagerRunner';
import {loadParcelConfig} from './requests/ParcelConfigRequest';
import ReporterRunner, {report} from './ReporterRunner';
import dumpGraphToGraphViz from './dumpGraphToGraphViz';
import resolveOptions from './resolveOptions';
import {ValueEmitter} from '@parcel/events';
import {registerCoreWithSerializer} from './utils';
import {createCacheDir} from '@parcel/cache';
import {AbortController} from 'abortcontroller-polyfill/dist/cjs-ponyfill';
import {PromiseQueue} from '@parcel/utils';
import ParcelConfig from './ParcelConfig';
import logger from '@parcel/logger';
import RequestTracker, {getWatcherOptions} from './RequestTracker';
import createAssetGraphRequest from './requests/AssetGraphRequest';
import createValidationRequest from './requests/ValidationRequest';
import {Disposable} from '@parcel/events';

registerCoreWithSerializer();

export const INTERNAL_TRANSFORM: symbol = Symbol('internal_transform');
export const INTERNAL_RESOLVE: symbol = Symbol('internal_resolve');

export default class Parcel {
  #requestTracker /*: RequestTracker*/;
  #bundlerRunner /*: BundlerRunner*/;
  #packagerRunner /*: PackagerRunner*/;
  #config /*: ParcelConfig*/;
  #farm /*: WorkerFarm*/;
  #initialized /*: boolean*/ = false;
  #disposable /*: Disposable */;
  #initialOptions /*: InitialParcelOptions*/;
  #reporterRunner /*: ReporterRunner*/;
  #resolvedOptions /*: ?ParcelOptions*/ = null;
  #optionsRef /*: SharedReference */;
  #watchAbortController /*: AbortController*/;
  #watchQueue /*: PromiseQueue<?BuildEvent>*/ = new PromiseQueue<?BuildEvent>({
    maxConcurrent: 1,
  });
  #watchEvents /*: ValueEmitter<
    | {|
        +error: Error,
        +buildEvent?: void,
      |}
    | {|
        +buildEvent: BuildEvent,
        +error?: void,
      |},
  > */;
  #watcherSubscription /*: ?AsyncSubscription*/;
  #watcherCount /*: number*/ = 0;

  isProfiling /*: boolean */;

  constructor(options: InitialParcelOptions) {
    this.#initialOptions = options;
  }

  async _init(): Promise<void> {
    if (this.#initialized) {
      return;
    }

    let resolvedOptions: ParcelOptions = await resolveOptions(
      this.#initialOptions,
    );
    this.#resolvedOptions = resolvedOptions;
    await createCacheDir(resolvedOptions.outputFS, resolvedOptions.cacheDir);
    let {config} = await loadParcelConfig(resolvedOptions);
    this.#config = new ParcelConfig(
      config,
      resolvedOptions.packageManager,
      resolvedOptions.inputFS,
      resolvedOptions.shouldAutoInstall,
    );

    if (this.#initialOptions.workerFarm) {
      if (this.#initialOptions.workerFarm.ending) {
        throw new Error('Supplied WorkerFarm is ending');
      }
      this.#farm = this.#initialOptions.workerFarm;
    } else {
      this.#farm = createWorkerFarm({
        shouldPatchConsole: resolvedOptions.shouldPatchConsole,
      });
    }

    let {
      dispose: disposeOptions,
      ref: optionsRef,
    } = await this.#farm.createSharedReference(resolvedOptions);
    let {
      dispose: disposeConfig,
      ref: configRef,
    } = await this.#farm.createSharedReference(config);
    this.#optionsRef = optionsRef;

    this.#disposable = new Disposable();
    if (this.#initialOptions.workerFarm) {
      // If we don't own the farm, dispose of only these references when
      // Parcel ends.
      this.#disposable.add(disposeOptions, disposeConfig);
    } else {
      // Otherwise, when shutting down, end the entire farm we created.
      this.#disposable.add(() => this.#farm.end());
    }

    this.#watchEvents = new ValueEmitter();
    this.#disposable.add(() => this.#watchEvents.dispose());

    this.#requestTracker = await RequestTracker.init({
      farm: this.#farm,
      options: resolvedOptions,
    });

    this.#bundlerRunner = new BundlerRunner({
      options: resolvedOptions,
      optionsRef: optionsRef,
      requestTracker: this.#requestTracker,
      config: this.#config,
      workerFarm: this.#farm,
    });

    this.#reporterRunner = new ReporterRunner({
      config: this.#config,
      options: resolvedOptions,
      workerFarm: this.#farm,
    });
    this.#disposable.add(this.#reporterRunner);

    this.#packagerRunner = new PackagerRunner({
      config: this.#config,
      farm: this.#farm,
      options: resolvedOptions,
      optionsRef,
      configRef,
      report,
    });

    this.#initialized = true;
  }

  async run(): Promise<BuildSuccessEvent> {
    let startTime = Date.now();
    if (!this.#initialized) {
      await this._init();
    }

    let result = await this._build({startTime});
    await this._end();

    if (result.type === 'buildFailure') {
      throw new BuildError(result.diagnostics);
    }

    return result;
  }

  async _end(): Promise<void> {
    this.#initialized = false;

    await Promise.all([
      this.#disposable.dispose(),
      await this.#requestTracker.writeToCache(),
    ]);
<<<<<<< HEAD

    this.#farm.callAllWorkers('clearEnvCache', []);
=======
    await this.#farm.callAllWorkers('clearConfigCache', []);
>>>>>>> 71264fe1
  }

  async _startNextBuild() {
    this.#watchAbortController = new AbortController();
<<<<<<< HEAD
    this.#farm.callAllWorkers('clearEnvCache', []);
=======
    await this.#farm.callAllWorkers('clearConfigCache', []);
>>>>>>> 71264fe1

    try {
      this.#watchEvents.emit({
        buildEvent: await this._build({
          signal: this.#watchAbortController.signal,
        }),
      });
    } catch (err) {
      // Ignore BuildAbortErrors and only emit critical errors.
      if (!(err instanceof BuildAbortError)) {
        throw err;
      }
    }
  }

  async watch(
    cb?: (err: ?Error, buildEvent?: BuildEvent) => mixed,
  ): Promise<AsyncSubscription> {
    if (!this.#initialized) {
      await this._init();
    }

    let watchEventsDisposable;
    if (cb) {
      watchEventsDisposable = this.#watchEvents.addListener(
        ({error, buildEvent}) => cb(error, buildEvent),
      );
    }

    if (this.#watcherCount === 0) {
      this.#watcherSubscription = await this._getWatcherSubscription();
      await this.#reporterRunner.report({type: 'watchStart'});

      // Kick off a first build, but don't await its results. Its results will
      // be provided to the callback.
      this.#watchQueue.add(() => this._startNextBuild());
      this.#watchQueue.run();
    }

    this.#watcherCount++;

    let unsubscribePromise;
    const unsubscribe = async () => {
      if (watchEventsDisposable) {
        watchEventsDisposable.dispose();
      }

      this.#watcherCount--;
      if (this.#watcherCount === 0) {
        await nullthrows(this.#watcherSubscription).unsubscribe();
        this.#watcherSubscription = null;
        await this.#reporterRunner.report({type: 'watchEnd'});
        this.#watchAbortController.abort();
        await this.#watchQueue.run();
        await this._end();
      }
    };

    return {
      unsubscribe() {
        if (unsubscribePromise == null) {
          unsubscribePromise = unsubscribe();
        }

        return unsubscribePromise;
      },
    };
  }

  async _build({
    signal,
    startTime = Date.now(),
  }: {|
    signal?: AbortSignal,
    startTime?: number,
  |} = {}): Promise<BuildEvent> {
    this.#requestTracker.setSignal(signal);
    let options = nullthrows(this.#resolvedOptions);
    try {
      if (options.shouldProfile) {
        await this.startProfiling();
      }
      this.#reporterRunner.report({
        type: 'buildStart',
      });
      let request = createAssetGraphRequest({
        name: 'Main',
        entries: nullthrows(this.#resolvedOptions).entries,
        optionsRef: this.#optionsRef,
      }); // ? should we create this on every build?
      let {
        assetGraph,
        changedAssets,
        assetRequests,
      } = await this.#requestTracker.runRequest(request);
      dumpGraphToGraphViz(assetGraph, 'MainAssetGraph');

      let [
        bundleGraph,
        serializedBundleGraph,
        // $FlowFixMe[incompatible-call] Due to dumpGraphToGraphViz usage below
      ] = await this.#bundlerRunner.bundle(assetGraph, {
        signal,
      });
      dumpGraphToGraphViz(bundleGraph._graph, 'BundleGraph');

      await this.#packagerRunner.writeBundles(
        bundleGraph,
        serializedBundleGraph,
      );
      assertSignalNotAborted(signal);

      let event = {
        type: 'buildSuccess',
        changedAssets: new Map(
          Array.from(changedAssets).map(([id, asset]) => [
            id,
            assetFromValue(asset, options),
          ]),
        ),
        bundleGraph: new BundleGraph(bundleGraph, NamedBundle.get, options),
        buildTime: Date.now() - startTime,
      };

      await this.#reporterRunner.report(event);
      await this.#requestTracker.runRequest(
        createValidationRequest({optionsRef: this.#optionsRef, assetRequests}),
        {force: assetRequests.length > 0},
      );
      return event;
    } catch (e) {
      if (e instanceof BuildAbortError) {
        throw e;
      }

      let diagnostic = anyToDiagnostic(e);
      let event = {
        type: 'buildFailure',
        diagnostics: Array.isArray(diagnostic) ? diagnostic : [diagnostic],
      };

      await this.#reporterRunner.report(event);

      return event;
    } finally {
      if (this.isProfiling) {
        await this.stopProfiling();
      }
    }
  }

  _getWatcherSubscription(): Promise<AsyncSubscription> {
    invariant(this.#watcherSubscription == null);

    let resolvedOptions = nullthrows(this.#resolvedOptions);
    let opts = getWatcherOptions(resolvedOptions);
    return resolvedOptions.inputFS.watch(
      resolvedOptions.projectRoot,
      (err, events) => {
        if (err) {
          this.#watchEvents.emit({error: err});
          return;
        }

        let isInvalid = this.#requestTracker.respondToFSEvents(events);
        if (isInvalid && this.#watchQueue.getNumWaiting() === 0) {
          if (this.#watchAbortController) {
            this.#watchAbortController.abort();
          }

          this.#watchQueue.add(() => this._startNextBuild());
          this.#watchQueue.run();
        }
      },
      opts,
    );
  }

  // This is mainly for integration tests and it not public api!
  _getResolvedParcelOptions(): ParcelOptions {
    return nullthrows(
      this.#resolvedOptions,
      'Resolved options is null, please let parcel initialise before accessing this.',
    );
  }

  async startProfiling(): Promise<void> {
    if (this.isProfiling) {
      throw new Error('Parcel is already profiling');
    }

    logger.info({origin: '@parcel/core', message: 'Starting profiling...'});
    this.isProfiling = true;
    await this.#farm.startProfile();
  }

  stopProfiling(): Promise<void> {
    if (!this.isProfiling) {
      throw new Error('Parcel is not profiling');
    }

    logger.info({origin: '@parcel/core', message: 'Stopping profiling...'});
    this.isProfiling = false;
    return this.#farm.endProfile();
  }

  takeHeapSnapshot(): Promise<void> {
    logger.info({origin: '@parcel/core', message: 'Taking heap snapshot...'});
    return this.#farm.takeHeapSnapshot();
  }
}

export class BuildError extends ThrowableDiagnostic {
  constructor(diagnostic: Array<Diagnostic> | Diagnostic) {
    super({diagnostic});
    this.name = 'BuildError';
  }
}

export function createWorkerFarm(
  options: $Shape<FarmOptions> = {},
): WorkerFarm {
  return new WorkerFarm({
    ...options,
    workerPath: require.resolve('./worker'),
  });
}<|MERGE_RESOLUTION|>--- conflicted
+++ resolved
@@ -185,21 +185,12 @@
       this.#disposable.dispose(),
       await this.#requestTracker.writeToCache(),
     ]);
-<<<<<<< HEAD
-
-    this.#farm.callAllWorkers('clearEnvCache', []);
-=======
     await this.#farm.callAllWorkers('clearConfigCache', []);
->>>>>>> 71264fe1
   }
 
   async _startNextBuild() {
     this.#watchAbortController = new AbortController();
-<<<<<<< HEAD
-    this.#farm.callAllWorkers('clearEnvCache', []);
-=======
     await this.#farm.callAllWorkers('clearConfigCache', []);
->>>>>>> 71264fe1
 
     try {
       this.#watchEvents.emit({
