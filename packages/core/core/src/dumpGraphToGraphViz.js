// @flow

import type {Environment} from './types';

import type Graph from './Graph';
import type {AssetGraphNode, BundleGraphNode} from './types';

import path from 'path';

const COLORS = {
  root: 'gray',
  asset: 'green',
  dependency: 'orange',
  transformer_request: 'cyan',
  file: 'gray',
  default: 'white',
};

const TYPE_COLORS = {
  bundle: 'blue',
  contains: 'grey',
  internal_async: 'orange',
  references: 'red',
  sibling: 'green',
  invalidated_by_create: 'green',
  invalidated_by_create_above: 'orange',
  invalidate_by_update: 'cyan',
  invalidated_by_delete: 'red',
};

export default async function dumpGraphToGraphViz(
  // $FlowFixMe
  graph: Graph<AssetGraphNode> | Graph<BundleGraphNode>,
  name: string,
  edgeTypes?: any,
): Promise<void> {
  if (
    process.env.PARCEL_BUILD_ENV === 'production' ||
    process.env.PARCEL_DUMP_GRAPHVIZ == null ||
    // $FlowFixMe
    process.env.PARCEL_DUMP_GRAPHVIZ == false
  ) {
    return;
  }
  let detailedSymbols = process.env.PARCEL_DUMP_GRAPHVIZ === 'symbols';

  const graphviz = require('graphviz');
  const tempy = require('tempy');
  let g = graphviz.digraph('G');
  for (let [id, node] of graph.nodes) {
    let n = g.addNode(nodeId(id));
    // $FlowFixMe default is fine. Not every type needs to be in the map.
    n.set('color', COLORS[node.type || 'default']);
    n.set('shape', 'box');
    n.set('style', 'filled');
    let label = `${node.type || 'No Type'}: [${node.id}]: `;
    if (node.type === 'dependency') {
      label += node.value.moduleSpecifier;
      let parts = [];
      if (node.value.isEntry) parts.push('entry');
      if (node.value.isAsync) parts.push('async');
      if (node.value.isOptional) parts.push('optional');
      if (node.value.isIsolated) parts.push('isolated');
      if (node.value.isURL) parts.push('url');
      if (node.hasDeferred) parts.push('deferred');
      if (node.excluded) parts.push('excluded');
      if (parts.length) label += ' (' + parts.join(', ') + ')';
      if (node.value.env) label += ` (${getEnvDescription(node.value.env)})`;
      let depSymbols = node.value.symbols;
      if (detailedSymbols) {
        if (depSymbols) {
          if (depSymbols.size) {
            label +=
              '\\nsymbols: ' +
              [...depSymbols].map(([e, {local}]) => [e, local]).join(';');
          }
          let weakSymbols = [...depSymbols]
            .filter(([, {isWeak}]) => isWeak)
            .map(([s]) => s);
          if (weakSymbols.length) {
            label += '\\nweakSymbols: ' + weakSymbols.join(',');
          }
          if (node.usedSymbolsUp.size > 0) {
            label += '\\nusedSymbolsUp: ' + [...node.usedSymbolsUp].join(',');
          }
          if (node.usedSymbolsDown.size > 0) {
            label +=
              '\\nusedSymbolsDown: ' + [...node.usedSymbolsDown].join(',');
          }
        } else {
          label += '\\nsymbols: cleared';
        }
      }
    } else if (node.type === 'asset') {
      label += path.basename(node.value.filePath) + '#' + node.value.type;
      if (detailedSymbols) {
        if (!node.value.symbols) {
          label += '\\nsymbols: cleared';
        } else if (node.value.symbols.size) {
          label +=
            '\\nsymbols: ' +
            [...node.value.symbols].map(([e, {local}]) => [e, local]).join(';');
        }
        if (node.usedSymbols.size) {
          label += '\\nusedSymbols: ' + [...node.usedSymbols].join(',');
        }
      }
    } else if (node.type === 'asset_group') {
      if (node.deferred) label += '(deferred)';
      // $FlowFixMe
    } else if (node.type === 'file') {
      label += path.basename(node.value.filePath);
      // $FlowFixMe
    } else if (node.type === 'transformer_request') {
      label +=
        path.basename(node.value.filePath) +
        ` (${getEnvDescription(node.value.env)})`;
      // $FlowFixMe
    } else if (node.type === 'bundle') {
      let parts = [];
      if (node.value.isEntry) parts.push('entry');
      if (node.value.isInline) parts.push('inline');
      if (parts.length) label += ' (' + parts.join(', ') + ')';
      if (node.value.env) label += ` (${getEnvDescription(node.value.env)})`;
      // $FlowFixMe
    } else if (node.type === 'request') {
      label = node.value.type + ':' + node.id;
    }
    n.set('label', label);
  }
  let edgeNames;
  if (edgeTypes) {
    edgeNames = Object.fromEntries(
      Object.entries(edgeTypes).map(([k, v]) => [v, k]),
    );
  }
  for (let edge of graph.getAllEdges()) {
<<<<<<< HEAD
    let gEdge = g.addEdge(edge.from, edge.to);
    let color = edgeNames ? TYPE_COLORS[edgeNames[edge.type]] : null;
=======
    let gEdge = g.addEdge(nodeId(edge.from), nodeId(edge.to));
    let color = edge.type != null ? TYPE_COLORS[edge.type] : null;
>>>>>>> ff460d39
    if (color != null) {
      gEdge.set('color', color);
    }
  }
  let tmp = tempy.file({name: `${name}.png`});
  await g.output('png', tmp);
  // eslint-disable-next-line no-console
  console.log('Dumped', tmp);
}

function nodeId(id) {
  // $FlowFixMe
  return `node${id}`;
}

function getEnvDescription(env: Environment) {
  let description;
  if (typeof env.engines.browsers === 'string') {
    description = `${env.context}: ${env.engines.browsers}`;
  } else if (Array.isArray(env.engines.browsers)) {
    description = `${env.context}: ${env.engines.browsers.join(', ')}`;
  } else if (env.engines.node) {
    description = `node: ${env.engines.node}`;
  } else if (env.engines.electron) {
    description = `electron: ${env.engines.electron}`;
  }

  return description ?? '';
}<|MERGE_RESOLUTION|>--- conflicted
+++ resolved
@@ -135,13 +135,8 @@
     );
   }
   for (let edge of graph.getAllEdges()) {
-<<<<<<< HEAD
-    let gEdge = g.addEdge(edge.from, edge.to);
-    let color = edgeNames ? TYPE_COLORS[edgeNames[edge.type]] : null;
-=======
     let gEdge = g.addEdge(nodeId(edge.from), nodeId(edge.to));
     let color = edge.type != null ? TYPE_COLORS[edge.type] : null;
->>>>>>> ff460d39
     if (color != null) {
       gEdge.set('color', color);
     }
