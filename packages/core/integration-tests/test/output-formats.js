--- conflicted
+++ resolved
@@ -1110,15 +1110,9 @@
         .getBundles()
         .find(bundle => bundle.name.startsWith('async'));
       assert(
-<<<<<<< HEAD
         new RegExp(
           "getBundleURL\\('[a-zA-Z0-9]+'\\) \\+ \"" + asyncBundle.name + '"',
         ).test(entry),
-=======
-        entry.includes(
-          `getBundleURL() + "${path.basename(asyncBundle.filePath)}"`,
-        ),
->>>>>>> ff1a55e8
       );
 
       let async = await outputFS.readFile(
@@ -1159,13 +1153,8 @@
       );
       assert(
         new RegExp(
-<<<<<<< HEAD
           "Promise.all\\(\\[.+?getBundleURL\\('[a-zA-Z0-9]+'\\) \\+ \"" +
             asyncCssBundle.name +
-=======
-          'Promise.all\\(\\[.+?getBundleURL\\(\\) \\+ "' +
-            path.basename(asyncCssBundle.filePath) +
->>>>>>> ff1a55e8
             '"\\), import\\("\\.\\/" \\+ "' +
             path.basename(asyncJsBundle.filePath) +
             '"\\)\\]\\)',
