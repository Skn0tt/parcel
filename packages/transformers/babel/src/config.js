// @flow

import type {Config, PluginOptions} from '@parcel/types';
import type {BabelConfig} from './types';

import nullthrows from 'nullthrows';
import path from 'path';
import {loadPartialConfig, createConfigItem} from '@babel/core';
import {md5FromObject} from '@parcel/utils';
import logger from '@parcel/logger';
import semver from 'semver';

import getEnvOptions from './env';
import getJSXOptions from './jsx';
import getFlowOptions from './flow';
import getTypescriptOptions from './typescript';
import {enginesToBabelTargets} from './utils';

const TYPESCRIPT_EXTNAME_RE = /^\.tsx?/;
const BABEL_TRANSFORMER_DIR = path.dirname(__dirname);

export async function load(config: Config, options: PluginOptions) {
<<<<<<< HEAD
  if (!(await config.isSource())) {
    return;
  }

=======
>>>>>>> e1a1e9a3
  if (config.result != null) {
    return reload(config, options);
  }

  let partialConfig = loadPartialConfig({
    filename: config.searchPath,
    cwd: path.dirname(config.searchPath),
    root: options.projectRoot
  });
<<<<<<< HEAD
=======

>>>>>>> e1a1e9a3
  // loadPartialConfig returns null when the file should explicitly not be run through babel (ignore/exclude)
  if (partialConfig == null) {
    return;
  } else if (partialConfig.hasFilesystemConfig()) {
    let {babelrc, config: configjs} = partialConfig;
    let {canBeRehydrated, dependsOnRelative, dependsOnLocal} = getStats(
      partialConfig.options
    );

    let configIsJS =
      (babelrc != null && path.extname(babelrc) === '.js') || configjs != null;

    // babel.config.js files get required by @babel/core so there's no use in including it for watch mode invalidation
    if (configIsJS) {
      logger.verbose(
        'WARNING: Using a JavaScript Babel config file means losing out on some caching features of Parcel. Try using a .babelrc file instead.'
      );
      config.shouldInvalidateOnStartup();
    } else {
      config.setResolvedPath(babelrc);
    }

    if (babelrc && (await isExtended(/*babelrc*/))) {
      logger.verbose(
        'WARNING: You are using `extends` in your Babel config, which means you are losing out on some of the caching features of Parcel. Maybe try using a reusable preset instead.'
      );
      config.shouldInvalidateOnStartup();
    }

    if (dependsOnRelative || dependsOnLocal) {
      logger.verbose(
        'WARNING: It looks like you are using local Babel plugins or presets. You will need to run with the `--no-cache` option in order to pick up changes to these until their containing package versions are bumped.'
      );
    }

    if (canBeRehydrated) {
      prepForReyhdration(partialConfig.options);
      config.shouldRehydrate();
      config.setResult({
        internal: false,
        config: partialConfig.options,
        targets: enginesToBabelTargets(config.env.engines)
      });

      await definePluginDependencies(config);
      config.setResultHash(md5FromObject(partialConfig.options));
    } else {
      logger.warn(
        'WARNING: You are using `require` to configure Babel plugins or presets. This means Babel transformations cannot be cached and will run on each build. Please use strings to configure Babel instead.'
      );
      config.shouldReload();
      config.setResult({
        internal: false
      });
      config.setResultHash(JSON.stringify(Date.now()));
      config.shouldInvalidateOnStartup();
    }
  } else {
    let {pkg} = await options.packageManager.resolve(
      'core-js',
      config.searchPath
    );

    if (!pkg) {
      throw new Error(
        "core-js@3 is required to use Parcel's babel integration"
      );
    }

    if (!semver.satisfies(pkg.version, '^3.0.0')) {
      throw new Error(
        `core-js@3 is required to use Parcel's babel integration. Detected version ${
          pkg.version
        }.`
      );
    }

    await buildDefaultBabelConfig(config);
  }
}

async function buildDefaultBabelConfig(config: Config) {
  let babelOptions;
  if (path.extname(config.searchPath).match(TYPESCRIPT_EXTNAME_RE)) {
    babelOptions = getTypescriptOptions(config);
  } else {
    babelOptions = await getFlowOptions(config);
  }

  let babelTargets;
  let envOptions = await getEnvOptions(config);
  if (envOptions != null) {
    babelTargets = envOptions.targets;
    babelOptions = mergeOptions(babelOptions, {presets: envOptions.presets});
  }
  babelOptions = mergeOptions(babelOptions, await getJSXOptions(config));

  if (babelOptions != null) {
    babelOptions.presets = (babelOptions.presets || []).map(preset =>
      createConfigItem(preset, {
        type: 'preset',
        dirname: BABEL_TRANSFORMER_DIR
      })
    );
    babelOptions.plugins = (babelOptions.plugins || []).map(plugin =>
      createConfigItem(plugin, {
        type: 'plugin',
        dirname: BABEL_TRANSFORMER_DIR
      })
    );
    config.shouldRehydrate();
    prepForReyhdration(babelOptions);
  }

  config.setResult({
    internal: true,
    config: babelOptions,
    targets: babelTargets
  });
  await definePluginDependencies(config);
}

function mergeOptions(result, config?: null | BabelConfig) {
  if (
    !config ||
    ((!config.presets || config.presets.length === 0) &&
      (!config.plugins || config.plugins.length === 0))
  ) {
    return result;
  }

  let merged = result;
  if (merged) {
    merged.presets = (merged.presets || []).concat(config.presets || []);
    merged.plugins = (merged.plugins || []).concat(config.plugins || []);
  } else {
    result = config;
  }

  return result;
}

function getStats(options) {
  let canBeRehydrated = true;
  let dependsOnRelative = false;
  let dependsOnLocal = false;

  let configItems = [...options.presets, ...options.plugins];

  for (let configItem of configItems) {
    if (!configItem.file) {
      canBeRehydrated = false;
    } else if (configItem.file.request.startsWith('.')) {
      dependsOnRelative = true;
    } else if (isLocal(/*configItem.file.resolved*/)) {
      dependsOnLocal = true;
    }
  }

  return {canBeRehydrated, dependsOnRelative, dependsOnLocal};
}

function isExtended(/* babelrcPath */) {
  // TODO: read and parse babelrc and check to see if extends property exists
  // need access to fs in case of memory filesystem
  return false;
}

function isLocal(/* configItemPath */) {
  // TODO: check if realpath is different, need access to fs in case of memory filesystem
  return false;
}

function prepForReyhdration(options) {
  // ConfigItem.value is a function which the v8 serializer chokes on
  // It is being ommited here and will be rehydrated later using the path provided by ConfigItem.file
  options.presets = (options.presets || []).map(
    ({options, dirname, name, file}) => ({
      options,
      dirname,
      name,
      file
    })
  );
  options.plugins = (options.plugins || []).map(
    ({options, dirname, name, file}) => ({
      options,
      dirname,
      name,
      file
    })
  );
}

async function definePluginDependencies(config) {
  let babelConfig = config.result.config;
  if (babelConfig == null) {
    return;
  }

  let configItems = [...babelConfig.presets, ...babelConfig.plugins];
  await Promise.all(
    configItems.map(async configItem => {
      let pkg = nullthrows(
        await config.getConfigFrom(configItem.file.resolved, ['package.json'], {
          parse: true
        })
      );
      config.addDevDependency(pkg.name, pkg.version);
    })
  );
}

export async function rehydrate(config: Config, options: PluginOptions) {
  let babelCore = config.result.internal
    ? require('@babel/core')
    : await options.packageManager.require('@babel/core', config.searchPath);

<<<<<<< HEAD
  config.result.config.presets = config.result.config.presets.map(
    configItem => {
      // $FlowFixMe
      let value = require(configItem.file.resolved);
=======
  config.result.config.presets = await Promise.all(
    config.result.config.presets.map(async configItem => {
      let value = await options.packageManager.require(
        configItem.file.resolved,
        config.searchPath
      );
>>>>>>> e1a1e9a3
      value = value.default ? value.default : value;
      return babelCore.createConfigItem([value, configItem.options], {
        type: 'preset',
        dirname: configItem.dirname
      });
    })
  );
  config.result.config.plugins = await Promise.all(
    config.result.config.plugins.map(async configItem => {
      let value = await options.packageManager.require(
        configItem.file.resolved,
        config.searchPath
      );
      value = value.default ? value.default : value;
      return babelCore.createConfigItem([value, configItem.options], {
        type: 'plugin',
        dirname: configItem.dirname
      });
<<<<<<< HEAD
    }
=======
    })
>>>>>>> e1a1e9a3
  );
}

export async function reload(config: Config, options: PluginOptions) {
  let babelCore = await options.packageManager.require(
    '@babel/core',
    config.searchPath
  );

  let partialConfig = babelCore.loadPartialConfig({
    filename: config.searchPath,
    cwd: path.dirname(config.searchPath),
    root: options.projectRoot
  });

  config.setResult({
    internal: false,
    config: partialConfig.options,
    targets: enginesToBabelTargets(config.env.engines)
  });
}<|MERGE_RESOLUTION|>--- conflicted
+++ resolved
@@ -20,13 +20,10 @@
 const BABEL_TRANSFORMER_DIR = path.dirname(__dirname);
 
 export async function load(config: Config, options: PluginOptions) {
-<<<<<<< HEAD
   if (!(await config.isSource())) {
     return;
   }
 
-=======
->>>>>>> e1a1e9a3
   if (config.result != null) {
     return reload(config, options);
   }
@@ -36,10 +33,6 @@
     cwd: path.dirname(config.searchPath),
     root: options.projectRoot
   });
-<<<<<<< HEAD
-=======
-
->>>>>>> e1a1e9a3
   // loadPartialConfig returns null when the file should explicitly not be run through babel (ignore/exclude)
   if (partialConfig == null) {
     return;
@@ -258,19 +251,12 @@
     ? require('@babel/core')
     : await options.packageManager.require('@babel/core', config.searchPath);
 
-<<<<<<< HEAD
-  config.result.config.presets = config.result.config.presets.map(
-    configItem => {
-      // $FlowFixMe
-      let value = require(configItem.file.resolved);
-=======
   config.result.config.presets = await Promise.all(
     config.result.config.presets.map(async configItem => {
       let value = await options.packageManager.require(
         configItem.file.resolved,
         config.searchPath
       );
->>>>>>> e1a1e9a3
       value = value.default ? value.default : value;
       return babelCore.createConfigItem([value, configItem.options], {
         type: 'preset',
@@ -289,11 +275,7 @@
         type: 'plugin',
         dirname: configItem.dirname
       });
-<<<<<<< HEAD
-    }
-=======
-    })
->>>>>>> e1a1e9a3
+    })
   );
 }
 
